--- conflicted
+++ resolved
@@ -111,11 +111,7 @@
 
 - **git_hash**: str
 
-<<<<<<< HEAD
-    Default = 0585d8e
-=======
     Default = 70b6bf8
->>>>>>> 4fde59ef
 
     current git hash of repository
 
