#!/usr/bin/env python
# Copyright (c) 2021, EleutherAI contributors
#
# Licensed under the Apache License, Version 2.0 (the "License");
# you may not use this file except in compliance with the License.
# You may obtain a copy of the License at
#
#     http://www.apache.org/licenses/LICENSE-2.0
#
# Unless required by applicable law or agreed to in writing, software
# distributed under the License is distributed on an "AS IS" BASIS,
# WITHOUT WARRANTIES OR CONDITIONS OF ANY KIND, either express or implied.
# See the License for the specific language governing permissions and
# limitations under the License.
<<<<<<< HEAD
import json
=======

>>>>>>> cd0f0b0c
from socket import gethostname

import shortuuid
import os
import deepspeed
from deepspeed.launcher.runner import main
import requests
import subprocess

from megatron.config_monster import ConfigMonster
import logging

from megatron.logging import Tee

logging.basicConfig(level=os.environ.get("LOGLEVEL", "INFO"))


def get_wandb_api_key():
    """ Get Weights and Biases API key from ENV or .netrc file. Otherwise return None """
    if 'WANDB_API_KEY' in os.environ:
        return os.environ['WANDB_API_KEY']

    wandb_token = requests.utils.get_netrc_auth('https://api.wandb.ai')

    if wandb_token is not None:
        return wandb_token[1]


def get_git_commit_hash():
    """ Gets the git commit hash of your current repo (if it exists) """
    try:
        git_hash = git_hash = subprocess.check_output(["git", "describe", "--always"]).strip()
        git_hash = git_hash.decode()
    except subprocess.CalledProcessError:
        git_hash = None
    return git_hash


# Generate unique run group name
wandb_group = shortuuid.uuid()
<<<<<<< HEAD
default_conf = {
    'wandb_group': wandb_group
=======
extra_conf = {
    'wandb_group': wandb_group,
    'git_hash': get_git_commit_hash()
>>>>>>> cd0f0b0c
}

# Extract wandb API key and inject into worker environments
wandb_token = get_wandb_api_key()
if wandb_token is not None:
    deepspeed.launcher.runner.EXPORT_ENVS.append('WANDB_API_KEY')
    os.environ['WANDB_API_KEY'] = wandb_token

old_style_args, conf = ConfigMonster().consume_args(default_conf=default_conf)

if 'log-dir' in conf:
    os.makedirs(conf['log-dir'], exist_ok=True)
    file_prefix = os.path.join(conf['log-dir'], '0-deepy')
    Tee(file_prefix + '_stdout.txt', err=False)
    Tee(file_prefix + '_stderr.txt', err=True)

if 'save' in conf:
    os.makedirs(conf['save'], exist_ok=True)
    config_file = os.path.join(conf['save'], 'config.yml')
    with open(config_file, 'w') as f:
        json.dump(conf, f, indent=4)

if __name__ == '__main__':
    main(old_style_args)<|MERGE_RESOLUTION|>--- conflicted
+++ resolved
@@ -12,11 +12,7 @@
 # WITHOUT WARRANTIES OR CONDITIONS OF ANY KIND, either express or implied.
 # See the License for the specific language governing permissions and
 # limitations under the License.
-<<<<<<< HEAD
 import json
-=======
-
->>>>>>> cd0f0b0c
 from socket import gethostname
 
 import shortuuid
@@ -57,14 +53,9 @@
 
 # Generate unique run group name
 wandb_group = shortuuid.uuid()
-<<<<<<< HEAD
-default_conf = {
-    'wandb_group': wandb_group
-=======
 extra_conf = {
     'wandb_group': wandb_group,
     'git_hash': get_git_commit_hash()
->>>>>>> cd0f0b0c
 }
 
 # Extract wandb API key and inject into worker environments
@@ -73,7 +64,7 @@
     deepspeed.launcher.runner.EXPORT_ENVS.append('WANDB_API_KEY')
     os.environ['WANDB_API_KEY'] = wandb_token
 
-old_style_args, conf = ConfigMonster().consume_args(default_conf=default_conf)
+old_style_args, conf = ConfigMonster().consume_args(default_conf=extra_conf)
 
 if 'log-dir' in conf:
     os.makedirs(conf['log-dir'], exist_ok=True)
