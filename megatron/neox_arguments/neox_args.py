import subprocess
from dataclasses import dataclass
<<<<<<< HEAD

try:
    from .template import NeoXArgsTemplate
except ImportError:
    from template import NeoXArgsTemplate

=======
from .template import NeoXArgsTemplate
>>>>>>> e3cf7a68

try:
    from typing import Literal
except ImportError:
    from typing_extensions import Literal

ATTENTION_TYPE_CHOICES = [
    "global",
    "local",
    "sparse_fixed",
    "sparse_variable",
    "bigbird",
    "bslongformer",
    "gmlp",
    "amlp",
]


def get_git_commit_hash():
    """ Gets the git commit hash of your current repo (if it exists) """
    try:
        git_hash = subprocess.check_output(["git", "describe", "--always"]).strip()
        git_hash = git_hash.decode()
    except subprocess.CalledProcessError:
        git_hash = None
    return git_hash


@dataclass
class NeoXArgsParallelism(NeoXArgsTemplate):
    """
    Parallelism Arguments
    """

    pipe_parallel_size: int = 0
    """
    Number of pipeline parallel stages. Disable with 0.
    """

    model_parallel_size: int = 1
    """
    Size of the model parallelism.
    """

    pipe_partition_method: str = "type:transformer|mlp"
    """
    method used to distribute model layers across pipeline stages. Choose from "parameters", which balances the number 
    of parameters on each pipeline stage, "uniform", which naively balances the number of layers per stage, or 
    "type:[regex]", which balances layers whose class names match [regex]
    """

    world_size: int = None
    """
    Total world size (i.e number of gpus in cluster). Configured post-launch using distributed launcher
    """

    is_pipe_parallel: bool = False
    """
    flag to determine whether pipeline parallelism is on - shouldn't be set by user, is automatically determined 
    according to pipeline parallel size.
    """


@dataclass
class NeoXArgsModel(NeoXArgsTemplate):
    """
    Model Arguments
    """

    precision: Literal["fp16", "fp32", "bfloat16"] = None
    """
    description of the used precision, either one of fp16 or fp32 (and in the future bf16).
    """

    num_layers: int = None
    """
    Number of transformer layers.
    """

    hidden_size: int = None
    """
    Transformer hidden size.
    """

    num_attention_heads: int = None
    """
    Number of transformer attention heads.
    """

    seq_length: int = None
    """
    Maximum sequence length to process.
    """

    max_position_embeddings: int = None
    """
    Maximum number of position embeddings to use. This is the size of position embedding.
    """

    norm: Literal["layernorm", "rmsnorm", "scalenorm", "apexlayernorm"] = "layernorm"
    """
    Normalization layer to use. Choose from "layernorm", "rmsnorm", "scalenorm", "apexlayernorm".
    """

    layernorm_epsilon: float = 1.0e-5
    """
    Layer norm epsilon.
    """

    rms_norm_epsilon: float = 1.0e-8
    """
    Root mean squared norm epsilon
    """

    scalenorm_epsilon: float = 1.0e-8
    """
    Scalenorm epsilon
    """

<<<<<<< HEAD
    pos_emb: Literal["learned", "rotary", "sinusoidal", "rpe", "none"] = "learned"
=======
    pos_emb: Literal['learned', 'rotary', 'sinusoidal', 'rpe', 'alibi', 'none'] = "learned"
>>>>>>> e3cf7a68
    """
    Type of positional embedding to use - choose from 'learned', 'rotary', 'sinusoidal', 'rpe', 'none'
    """

    rpe_num_buckets: int = 32
    """
    T5 relative positional encoding number of buckets, default 32.
    """

    rpe_max_distance: int = 128
    """
    T5 relative positional encoding max distance, default 128.
    """

    no_weight_tying: bool = False
    """
    Disables weight tying between embedding weights and final Linear layer
    """

    attention_config: list = None

    """
    Attention configuration for gpt-neox
    
    The first item in the list specifies the attention type(s), and should be a list of strings. The second item 
    specifies the number of times to repeat those attention types in the full list.
    
    attention type choices:  [global, local, sparse_fixed, sparse_variable, bslongformer, bigbird]
                                
    So a 12 layer network with only global attention could be specified like:
        [[[`global`], 12]]
        
    or a 12 layer network with alternating global / local like:
        [[[`global`, `local`], 6]]
        
    If none is specified, this defaults to
        [[[`global`], n_layers]]
    """

    sparsity_config: dict = None

    """
    Sparsity configuration dict as defined in https://www.deepspeed.ai/docs/config-json/#sparse-attention
    
    Note that since neox is autoregressive, attention is always "unidirectional" and `horizontal_global_attention` is 
    always false.
    
    The main difference between our sparsity config and deepspeed's is that `mode` is ignored - since it is instead 
    specified in attention_config defining each layer.
    
    An example config is given below:
          "sparse_attention": {
            "block": 16,
            "different_layout_per_head": true,
            "num_local_blocks": 4,
            "num_global_blocks": 1,
            "num_different_global_patterns": 4,
            "num_random_blocks": 0,
            "local_window_blocks": [4],
            "global_block_indices": [0],
            "global_block_end_indices": None,
            "num_sliding_window_blocks": 3
          }
    """

    num_unique_layers: int = None
    """
    Number of unique transformer layers. num-layers should be divisible by this value. Currently only has an effect when pipe_parallel_size=0.
    """

    param_sharing_style: str = "grouped"
    """
    Ordering of the shared parameters. For example, for a num-layers=4 and --num-unique-layers=2, we will have the following ordering for two unique layers 1 and 2-: grouped: [1, 2, 1, 2] and spaced: [1, 1, 2, 2].
    """

    make_vocab_size_divisible_by: int = 128
    """
    Pad the vocab size to be divisible by this value. This is added for computational efficiency reasons.
    """

<<<<<<< HEAD
    apply_residual_connection_post_layernorm: bool = False
    """
    If set, use original BERT residual connection ordering.
    """

    activation: Literal["gelu", "geglu", "relu", "softsign", "swish", "mish"] = "gelu"
=======
    activation : Literal["gelu", "geglu", "relu", "softsign", "swish", "mish"] = "gelu"
>>>>>>> e3cf7a68
    """
    Activation function to use - choose from ["gelu", "geglu", "relu", "softsign", "swish", "mish"]
    """

    scaled_upper_triang_masked_softmax_fusion: bool = False
    """
    Enable fusion of query_key_value_scaling time (upper diagonal) masking and softmax.
    """

    scaled_masked_softmax_fusion: bool = False
    """
    Enable fusion of query_key_value_scaling general masking and softmax.
    """

    bias_gelu_fusion: bool = False
    """
    Enable bias and gelu fusion.
    """

    bias_dropout_fusion: bool = False
    """
    Enable bias and dropout fusion.
    """

    fp16_lm_cross_entropy: bool = False
    """
    Move the cross entropy unreduced loss calculation for lm head to fp16.
    """

    init_method_std: float = 0.02
    """
    Standard deviation of the zero mean normal distribution used for weight initialization.
    """

    apply_query_key_layer_scaling: bool = False
    """
    Scale Q * K^T by 1 / layer-number. If this flag is set, then it will automatically set attention-softmax-in-fp32 to true
    """

    use_cpu_initialization: bool = False
    """
    If set, affine parallel weights initialization uses CPU
    """

    attention_softmax_in_fp32: bool = False
    """
    Run attention masking and softmax in fp32.
    """

    rotary_pct: float = 1.0
    """
    pct of hidden dims to apply rotary positional embedding to
    """

    rotary_emb_base: int = 10000
    """
    Base for rotary positional embedding
    """

    init_method: Literal[
        "normal",
        "scaled_normal",
        "orthogonal",
        "scaled_orthogonal",
        "xavier_uniform",
        "xavier_normal",
        "wang_init",
        "small_init",
    ] = "normal"
    """
    Init function used on all layers except ff residual outputs - choose from 
    ["normal", "scaled_normal", "orthogonal", "scaled_orthogonal", "xavier_uniform", "xavier_normal", "wang_init", "small_init"]
    """

    output_layer_init_method: Literal[
        "normal",
        "scaled_normal",
        "orthogonal",
        "scaled_orthogonal",
        "xavier_uniform",
        "xavier_normal",
        "wang_init",
        "small_init",
    ] = "scaled_normal"
    """
    Init function used for ff residual outputs - choose from 
    ["normal", "scaled_normal", "orthogonal", "scaled_orthogonal", "xavier_uniform", "xavier_normal", "wang_init", "small_init"]
    """

    gmlp_attn_dim: int = 64
    """
    the dimension of the single head self attention in gmlp model (not used in gpt models).
    If None - gmlp model doesn't use attention.
    """


@dataclass
class NeoXArgsOptimizer(NeoXArgsTemplate):
<<<<<<< HEAD
    """
    Optimizer Arguments
    """

=======
>>>>>>> e3cf7a68
    optimizer_type: Literal[
        "adam", "onebitadam", "cpu_adam", "cpu_torch_adam", "sm3", "madgrad_wd"
    ] = "adam"
    """
    Type of optimizer to use. Choose from ['adam', 'onebitadam', 'cpu_adam', 'cpu_torch_adam', 'sm3', 'madgrad_wd]
    """

    zero_stage: int = None
    """
    Zero Optimizer stage
    """

    zero_reduce_scatter: bool = None
    """
    Zero: Uses reduce or reduce scatter instead of allreduce to average gradients
    """

    zero_contiguous_gradients: bool = None
    """
    Zero: Copies the gradients to a contiguous buffer as they are produced. Avoids memory fragmentation during backward pass. Only useful when running very large models.
    """

    zero_reduce_bucket_size: int = None
    """
    Zero: Number of elements reduced/allreduced at a time. Limits the memory required for the allgather for large model sizes
    """

    zero_allgather_bucket_size: int = None
    """
    Zero: Number of elements allgathered at a time. Limits the memory required for the allgather for large model sizes
    """

    lr: float = None
    """
    Max Learning rate during training
    """


@dataclass
class NeoXArgsLRScheduler(NeoXArgsTemplate):
<<<<<<< HEAD
    """
    LR Scheduler Arguments
    """

=======
>>>>>>> e3cf7a68
    lr_decay_style: Literal["constant", "linear", "cosine", "exponential"] = "linear"
    """
    Learning rate decay function. Choose from 'constant', 'linear', 'cosine', 'exponential'.
    """

    lr_decay_iters: int = None
    """
    Number of iterations to decay learning rate over, If None defaults to --train-iters
    """

    min_lr: float = 0.0
    """
    Minumum value for learning rate. The scheduler clips values below this threshold.
    """

    warmup: float = 0.01
    """
    Percentage of total iterations to warmup on (.01 = 1 percent of all training iters).
    """

    override_lr_scheduler: bool = False
    """
    Reset the values of the scheduler (learning rate,warmup iterations, minimum learning rate, maximum number of iterations, and decay style from input arguments and ignore values from checkpoints. Note that all the above values will be reset.
    """

    use_checkpoint_lr_scheduler: bool = False
    """
    Use checkpoint to set the values of the scheduler (learning rate, warmup iterations, minimum learning rate, maximum number of iterations, and decay style from checkpoint and ignore input arguments.
    """


@dataclass
class NeoXArgsLogging(NeoXArgsTemplate):
    """
    Logging Arguments
    """

    use_wandb: bool = None
    """Flag indicating if wandb is to be used."""

    wandb_group: str = None
    """Weights and Biases group name - used to group together "runs"."""

    wandb_team: str = None
    """Team name for Weights and Biases."""

    wandb_project: str = "neox"
    """wandb project name"""

    wandb_host: str = "https://api.wandb.ai"
    """url of the wandb host"""

    git_hash: str = get_git_commit_hash()
    """current git hash of repository"""

    log_dir: str = None
    """
    Directory to save logs to.
    """

    tensorboard_writer = None
    """
    initialized tensorboard writer
    """

    tensorboard_dir: str = None
    """
    Write TensorBoard logs to this directory.
    """

    log_interval: int = None
    """
    Interval between logging.
    """

    log_param_norm: bool = False
    """
    Log the frob norm of the parameters to wandb / tensorboard (useful for debugging).
    """

    log_grad_norm: bool = False
    """
    Log the frob norm of the gradients to wandb / tensorboard (useful for debugging).
    (N.B - this will only work with pp = 0 for now, as we don't have access to the gradients of the model because 
    deepspeed.)
    """

    log_optimizer_states: bool = False
    """
    Log the frob norm of the optimizer states to wandb / tensorboard (useful for debugging).
    """

    log_gradient_noise_scale: bool = False
    """
    Whether to log the gradient noise scale when training (cf. https://arxiv.org/abs/1812.06162 for explanation) 
    """

    gradient_noise_scale_n_batches: int = 5
    """
    Number of batches to accumulate gradients for in the gradient noise scale logger.
    """

    gradient_noise_scale_cpu_offload: bool = False
    """
    Whether to offload the buffered gradients to cpu when measuring gradient noise scale.
    """


@dataclass
class NeoXArgsOther(NeoXArgsTemplate):
    """
    Misc. Arguments
    """

    distributed_backend: str = "nccl"
    """
    Which backend to use for distributed training.
    """

    local_rank: int = None
    """
    local rank passed from distributed launcher.
    """

    rank: int = None
    """
    global rank of process being run (passed in via distributed launcher)
    """

    lazy_mpu_init: bool = False
    """
    If set to True, initialize_megatron() skips DDP initialization and returns function to complete it instead. Also turns on use-cpu-initialization flag. This is for external DDP manager.
    """

    short_seq_prob: float = 0.1
    """
    Probability of producing a short sequence.
    """

    eod_mask_loss: bool = False
    """
    Mask loss for the end of document tokens.
    """

    adlr_autoresume: bool = False
    """
    Enable auto-resume on adlr cluster.
    """

    adlr_autoresume_object = None
    """
    imported autoresume
    """

    adlr_autoresume_interval: int = 1000
    """
    Intervals over which check for auto-resume termination signal
    """

    seed: int = 1234
    """
    Random seed used for python, numpy, pytorch, and cuda.
    """

    onnx_safe: bool = False
    """
    Use workarounds for known problems with Torch ONNX exporter
    """

    deepscale: bool = False
    """
    (Deprecated) enable DeepSpeed (helper flag for user code, no impact on DeepSpeed backend)'
    """

    deepscale_config: str = None
    """(Deprecated) deepscale json configuration file."""

    deepspeed_mpi: bool = False
    """
    Run via MPI, this will attempt to discover the necessary variables to initialize torch distributed from the MPI environment
    """

    user_script: str = None
    """
    user script to be run
    """

    iteration: int = None
    """
    Set during training
    """

    do_train: int = None
    """
    Set during training
    """

    do_valid: int = None
    """
    Set during training
    """

    do_test: int = None
    """
    Set during training
    """


@dataclass
class NeoXArgsTokenizer(NeoXArgsTemplate):
<<<<<<< HEAD
    """
    Tokenizer Arguments
    """

=======
>>>>>>> e3cf7a68
    tokenizer_type: Literal[
        "GPT2BPETokenizer", "HFTokenizer", "HFGPT2Tokenizer", "CharLevelTokenizer"
    ] = "GPT2BPETokenizer"
    """
    Type of tokenizer to use - should be one of ["GPT2BPETokenizer", "HFTokenizer", "HFGPT2Tokenizer", "CharLevelTokenizer"]
    """

    padded_vocab_size: int = None
    """
    Total (padded) vocabulary size of tokenizer. Configured after launching of training, 
    as it's dependent on the parallelism size.
    """

    tokenizer = None
    """
    tokenizer object loaded into memory and accesible by other functions
    """


@dataclass
class NeoXArgsTraining(NeoXArgsTemplate):
    """
    Training Arguments
    """

    data_path: str = None
    """
    Path to combined dataset to split.
    """

    train_data_paths: list = None
    """
    List of paths to train datasets.
    """

    test_data_paths: list = None
    """
    List of paths to test datasets.
    """

    valid_data_paths: list = None
    """
    List of paths to validation datasets.
    """

    train_data_weights: list = None
    """
    List of 'weights' that decide how often to sample from each training dataset when blending datasets. If None, defaults to equal weighting.
    Should be a list the same length as `train_data_paths`
    """

    valid_data_weights: list = None
    """
    List of 'weights' that decide how often to sample from each validation dataset when blending datasets. If None, defaults to equal weighting.
    Should be a list the same length as `valid_data_paths`
    """

    test_data_weights: list = None
    """
    List of 'weights' that decide how often to sample from each test dataset when blending datasets. If None, defaults to equal weighting.
    Should be a list the same length as `test_data_paths`
    """

    weight_by_num_documents: bool = False
    """
    If True, Builds dataset weights from a multinomial distribution over groups of data according to the number of
    documents in each group. 

    WARNING: setting this to True will override any user provided weights

    We sample from a group according to the probability p(L) ∝ |L| ** α,
    where p(L) is the probability of sampling from a given group,
          |L| is the number of examples in that datapoint,
          and α is a coefficient that acts to upsample data from underrepresented groups

    Hence α (`alpha`) allows us to control how much to 'boost' the probability of training on low-resource groups.

    See https://arxiv.org/abs/1911.02116 for more details
    """

    weighted_sampler_alpha: float = 0.3
    """
    Alpha value for `weight_by_num_documents`. Only has an effect if `weight_by_num_documents` = True.

    when alpha = 1, the probability of sampling from a given group = n_samples / total_samples
    as alpha -> 0, the probability of sampling from all groups becomes equal, and number of documents has no effect
    as alpha -> inf, the probability of sampling from the groups with *the most samples* -> 1
    """

    data_impl: str = "infer"
    """
    Implementation of indexed datasets.
    """

    mmap_warmup: bool = False
    """
    Warm up mmap files.
    """

    save: str = None
    """
    Output directory to save checkpoints to.
    """

    load: str = None
    """
    Directory containing a model checkpoint.
    """

    checkpoint_validation_with_forward_pass: bool = False
    """
    save input and output of a forward pass with the checkpoint and validate after load
    """

    save_interval: int = None
    """
    Number of iterations between checkpoint saves.
    """

    no_save_optim: bool = False
    """
    Do not save current optimizer.
    """

    no_save_rng: bool = False
    """
    Do not save current rng state.
    """

    no_load_optim: bool = False
    """
    Do not load optimizer when loading checkpoint.
    """

    no_load_rng: bool = False
    """
    Do not load rng state when loading checkpoint.
    """

    finetune: bool = False
    """
    Load model for finetuning. Do not load optimizer or rng state from checkpoint and set iteration to 0. Assumed when loading a release checkpoint.
    """

    batch_size: int = None
    """
    training microbatch size per gpu
    """

    train_iters: int = None
    """
    Number of iterations to run for training.
    """

    eval_iters: int = 100
    """
    Number of iterations to run for evaluation validation/test for.
    """

    keep_last_n_checkpoints: int = None
    """
    Number of last checkpoints to keep
    """

    eval_interval: int = 1000
    """
    Interval between running evaluation on validation set.
    """

    split: str = "969, 30, 1"
    """
    Comma_separated list of proportions for training, validation, and test split. For example the split 90,5,5 will use 90% of data for training, 5% for validation and 5% for test.
    """

    vocab_file: str = None
    """
    Path to the vocab file.
    """

    merge_file: str = None
    """
    Path to the BPE merge file.
    """

    num_workers: int = 2
    """
    Dataloader number of workers.
    """

    exit_interval: int = None
    """
    Exit the program after the iteration is divisible by this value.
    """

    attention_dropout: float = 0.1
    """
    Post attention dropout probability.
    """

    hidden_dropout: float = 0.1
    """
    Dropout probability for hidden state transformer.
    """

    weight_decay: float = 0.01
    """
    Weight decay coefficient for L2 regularization.
    """

    checkpoint_activations: bool = False
    """
    Checkpoint activation to allow for training with larger models, sequences, and batch sizes.
    """

    checkpoint_num_layers: int = 1
    """
    Chunk size (number of layers) for checkpointing.
    """

    deepspeed_activation_checkpointing: bool = True
    """
    DEPRECATED - TODO: remove
    Uses activation checkpointing from deepspeed
    """

    contiguous_checkpointing: bool = False
    """
    Contiguous memory checkpointing for activations.
    """

    checkpoint_in_cpu: bool = False
    """
    Move the activation checkpoints to CPU.
    """

    synchronize_each_layer: bool = False
    """
    does a synchronize at the beginning and end of each checkpointed layer.
    """

    profile_backward: bool = False
    """
    Enables backward pass profiling for checkpointed layers.
    """

    partition_activations: bool = False
    """
    Partition Activations across GPUs before checkpointing.
    """

    gas: int = None
    """gradient_accumulation_steps"""  # TODO this is a duplicate, remove?

    clip_grad: float = None
    """
    Gradient clipping based on global L2 norm.
    """

    hysteresis: int = 2
    """
    hysteresis for dynamic loss scaling
    """

    dynamic_loss_scale: bool = None
    """
    flag indicating whether dynamic loss scale is used
    """

    loss_scale: float = None
    """
    Static loss scaling, positive power of 2
    values can improve fp16 convergence. If None, dynamic loss scaling is used.
    """

    loss_scale_window: float = 1000.0
    """
    Window over which to raise/lower dynamic scale.
    """

    min_scale: float = 1.0
    """
    Minimum loss scale for dynamic loss scale.
    """


@dataclass
class NeoXArgsTextgen(NeoXArgsTemplate):
    """
    Text Generation arguments
    """

    text_gen_type: str = None
    """
    How to generate text/sample the model.
    Options: `unconditional`, `input-file`, `interactive`
    """

    temperature: float = 0.0
    """
    exponential scaling output distribution ("higher == more risk")
    """

    top_p: float = 0.0
    """
    Top-p (nucleus) sampling chooses from the smallest possible set of tokens whose cumulative probability exceeds the probability top_p.
    """

    top_k: int = 0
    """
    integer between 0 and the models vocab size. Filters out any logits with a probability less than that of the top_kth token.
    """

    maximum_tokens: int = 64
    """
    maximum number of tokens to be generated
    """

    sample_input_file: str = None
    """
    Get input from file instead of interactive mode, each line is an input.
    """

    sample_output_file: str = None
    """
    Output file 
    """

    num_samples: int = 0
    """
    Number of samples to generate unconditionally, defaults to 0 and interactive conditional sampling
    """

    recompute: bool = False
    """
    During generation recompute all attention instead of using previously computed keys/values.
    Should be set to true for sparse attention models
    """

    eval_results_prefix: str = ""
    """
    prefix to which to save evaluation results - final fp will be {eval_results_prefix}_eval_results_yy-mm-dd-HH-MM.json
    """

    eval_tasks: list = None
    """
    Tasks to evaluate on using lm_eval_harness
    """

    char_level_ppl: bool = False
    """
    Whether to calculate character level perplexity as well as token level perplexity. (may incur a time cost)
    """<|MERGE_RESOLUTION|>--- conflicted
+++ resolved
@@ -1,15 +1,10 @@
 import subprocess
 from dataclasses import dataclass
-<<<<<<< HEAD
 
 try:
     from .template import NeoXArgsTemplate
 except ImportError:
     from template import NeoXArgsTemplate
-
-=======
-from .template import NeoXArgsTemplate
->>>>>>> e3cf7a68
 
 try:
     from typing import Literal
@@ -129,11 +124,7 @@
     Scalenorm epsilon
     """
 
-<<<<<<< HEAD
-    pos_emb: Literal["learned", "rotary", "sinusoidal", "rpe", "none"] = "learned"
-=======
     pos_emb: Literal['learned', 'rotary', 'sinusoidal', 'rpe', 'alibi', 'none'] = "learned"
->>>>>>> e3cf7a68
     """
     Type of positional embedding to use - choose from 'learned', 'rotary', 'sinusoidal', 'rpe', 'none'
     """
@@ -214,16 +205,7 @@
     Pad the vocab size to be divisible by this value. This is added for computational efficiency reasons.
     """
 
-<<<<<<< HEAD
-    apply_residual_connection_post_layernorm: bool = False
-    """
-    If set, use original BERT residual connection ordering.
-    """
-
-    activation: Literal["gelu", "geglu", "relu", "softsign", "swish", "mish"] = "gelu"
-=======
     activation : Literal["gelu", "geglu", "relu", "softsign", "swish", "mish"] = "gelu"
->>>>>>> e3cf7a68
     """
     Activation function to use - choose from ["gelu", "geglu", "relu", "softsign", "swish", "mish"]
     """
@@ -322,13 +304,10 @@
 
 @dataclass
 class NeoXArgsOptimizer(NeoXArgsTemplate):
-<<<<<<< HEAD
     """
     Optimizer Arguments
     """
 
-=======
->>>>>>> e3cf7a68
     optimizer_type: Literal[
         "adam", "onebitadam", "cpu_adam", "cpu_torch_adam", "sm3", "madgrad_wd"
     ] = "adam"
@@ -369,13 +348,10 @@
 
 @dataclass
 class NeoXArgsLRScheduler(NeoXArgsTemplate):
-<<<<<<< HEAD
     """
     LR Scheduler Arguments
     """
 
-=======
->>>>>>> e3cf7a68
     lr_decay_style: Literal["constant", "linear", "cosine", "exponential"] = "linear"
     """
     Learning rate decay function. Choose from 'constant', 'linear', 'cosine', 'exponential'.
@@ -586,13 +562,10 @@
 
 @dataclass
 class NeoXArgsTokenizer(NeoXArgsTemplate):
-<<<<<<< HEAD
     """
     Tokenizer Arguments
     """
 
-=======
->>>>>>> e3cf7a68
     tokenizer_type: Literal[
         "GPT2BPETokenizer", "HFTokenizer", "HFGPT2Tokenizer", "CharLevelTokenizer"
     ] = "GPT2BPETokenizer"
