# coding=utf-8
#
# Copyright 2021 Biderman et al. This file is based on code by the authors denoted below and has been modified from its original version.
#
# Copyright (c) 2020, NVIDIA CORPORATION.  All rights reserved.
#
# Licensed under the Apache License, Version 2.0 (the "License");
# you may not use this file except in compliance with the License.
# You may obtain a copy of the License at
#
#     http://www.apache.org/licenses/LICENSE-2.0
#
# Unless required by applicable law or agreed to in writing, software
# distributed under the License is distributed on an "AS IS" BASIS,
# WITHOUT WARRANTIES OR CONDITIONS OF ANY KIND, either express or implied.
# See the License for the specific language governing permissions and
# limitations under the License.

"""GPT-2 model."""

import torch

from megatron import get_args
from megatron.module import MegatronModule
from functools import partial
from .language_model import get_language_model
from .utils import init_method_normal
from .utils import scaled_init_method_normal
from .norms import LayerNorm, RMSNorm, ScaleNorm

# Pipeline parallelism
from megatron import mpu
from megatron.mpu import ParallelRelativePositionBias
from megatron.model.language_model import SinusoidalPositionalEmbedding
import megatron.fp16 as fp16
from megatron.model.transformer import ParallelTransformerLayerPipe, NormPipe, RowParallelLinearPipe
from .language_model import EmbeddingPipe, parallel_lm_logits
from megatron import print_rank_0

import deepspeed
from deepspeed.pipe import PipelineModule, LayerSpec, TiedLayerSpec

def gpt2_attention_mask_func(attention_scores, ltor_mask):
    attention_scores.masked_fill_(ltor_mask, -10000.0)
    return attention_scores


def cross_entropy(output, labels, _fp16=False):
    """ From pretrain_gpt2:forward_step() """
    """
    if self.fp16_lm_cross_entropy:
        assert output.dtype == torch.half
        loss = mpu.vocab_parallel_cross_entropy(output, labels)
    else:
        loss = mpu.vocab_parallel_cross_entropy(output.float(), labels)
        return loss
    """
    labels, loss_mask = labels[0], labels[1]
    if _fp16:
        assert (output.dtype == torch.half and loss_mask.dtype == torch.half)
        losses = mpu.vocab_parallel_cross_entropy(output.contiguous(), labels)
    else:
        output = fp16.fp16_to_fp32(output)
        losses = mpu.vocab_parallel_cross_entropy(output.contiguous(), labels)
    loss_mask = loss_mask.view(-1)
    loss = torch.sum(losses.view(-1) * loss_mask) / loss_mask.sum()
    return loss


class GPT2Model(MegatronModule):
    """GPT-2 Language model."""

    def __init__(self, num_tokentypes=0, parallel_output=True, inference=False, get_key_value=True):
        super(GPT2Model, self).__init__()
        args = get_args()
        self.parallel_output = parallel_output
        self.weight_tying = not args.no_weight_tying
        if not self.weight_tying:
            # TODO: not sure whether to use RowParallelLinear's default scatter to mp region here, or copy, which is
            # the default of parallel_lm_logits. Should investigate benefits of both
            self.final_linear = mpu.RowParallelLinear(
                args.hidden_size,
                args.padded_vocab_size,
                bias=False,
                input_is_parallel=False,
                skip_bias_add=False,
                parallel_output=self.parallel_output)

        self.fp16_lm_cross_entropy = args.fp16_lm_cross_entropy

        self.inference = inference
        self.get_key_value = get_key_value if inference else False

        self.language_model, self._language_model_key = get_language_model(
            attention_mask_func=gpt2_attention_mask_func,
            num_tokentypes=num_tokentypes,
            init_method=init_method_normal(args.init_method_std),
<<<<<<< HEAD
            scaled_init_method=scaled_init_method_normal(args.init_method_std,args.num_layers))
        deepspeed.zero.register_external_parameter(self,self.language_model.embedding.word_embeddings.weight)
=======
            scaled_init_method=scaled_init_method_normal(args.init_method_std,
                                                         args.num_layers),
            get_key_value=self.get_key_value)

>>>>>>> 6fe081ec

    def forward(self, input_ids, position_ids, attention_mask, 
                layer_past=None, tokentype_ids=None, forward_method_parallel_output=None, labels=None):

        # Language model.
        lm_output = self.language_model(input_ids,
                                        position_ids,
                                        attention_mask,
                                        tokentype_ids=tokentype_ids,
<<<<<<< HEAD
                                        layer_past=layer_past,
                                        get_key_value=get_key_value)
        if get_key_value:
=======
                                        layer_past=layer_past)

        if self.get_key_value:
>>>>>>> 6fe081ec
            lm_output, presents = lm_output

        # Output.
        parallel_output = self.parallel_output
        if forward_method_parallel_output is not None:
            parallel_output = forward_method_parallel_output
        if self.weight_tying:
            output = parallel_lm_logits(lm_output, self.language_model.embedding.word_embeddings.weight, parallel_output)
        else:
            output, bias = self.final_linear(lm_output)

        if self.get_key_value:
            output = [output, presents]

        if labels is None:
            return output
        else:
            if self.fp16_lm_cross_entropy:
                assert output.dtype == torch.half
                loss = mpu.vocab_parallel_cross_entropy(output, labels)
            else:
                loss = mpu.vocab_parallel_cross_entropy(output.float(), labels)
            return loss

    def state_dict_for_save_checkpoint(self, destination=None, prefix='',
                                       keep_vars=False):

        state_dict_ = {}
        state_dict_[self._language_model_key] \
            = self.language_model.state_dict_for_save_checkpoint(
            destination, prefix, keep_vars)
        return state_dict_

    def load_state_dict(self, state_dict, strict=True):
        """Customized load."""

        if self._language_model_key in state_dict:
            state_dict = state_dict[self._language_model_key]
        self.language_model.load_state_dict(state_dict, strict=strict)


class GPT2ModelPipe(PipelineModule, MegatronModule):
    """GPT2Model adapted for pipeline parallelism.

    The largest change is flattening the GPTModel class so we can express it as a
    sequence of layers including embedding, transformer layers, and output.
    """

    def __init__(self, num_tokentypes=0, parallel_output=True, topology=None, inference=False, get_key_value=True):
        args = get_args()

        self._inference = inference
        self.get_key_value = get_key_value if inference else False
        self.parallel_output = parallel_output
        self.hidden_size = args.hidden_size
        self.num_tokentypes = num_tokentypes
        self.init_method = init_method_normal(args.init_method_std)
        self.output_layer_init_method = scaled_init_method_normal(args.init_method_std, args.num_layers)
        self.fp16_lm_cross_entropy = args.fp16_lm_cross_entropy
        self.embedding_type = args.pos_emb

        #
        # forward() prototype
        # 
        self.specs = []
        self.init_specs(args)
        loss_fn = partial(cross_entropy, _fp16=self.fp16_lm_cross_entropy)
        if args.checkpoint_activations:
            interval = args.checkpoint_num_layers
        else:
            interval = 0
        super().__init__(layers=self.specs,
                         loss_fn=loss_fn if not self._inference else None,
                         topology=topology,
                         activation_checkpoint_interval=interval,
                         partition_method='type:transformer')

    def init_specs(self, args):
        weight_tying = not args.no_weight_tying
        if self.embedding_type == 'rpe':
            rpe_emb = ParallelRelativePositionBias(causal=True, num_buckets=args.rpe_num_buckets,
                                                   max_distance=args.rpe_max_distance,
                                                   heads=args.num_attention_heads)
        self.fp16_lm_cross_entropy = args.fp16_lm_cross_entropy

        #
        # forward() prototype
        # 
        self.specs = []
        # Embedding layer
        # input will be (input_ids, position_ids, attention_mask) in Training
        # and (input_ids, position_ids, attention_mask, layer_past) in Inference
        if weight_tying:
            self.specs.append(TiedLayerSpec('embed',
                                            EmbeddingPipe,
                                            self.hidden_size,
                                            args.padded_vocab_size,
                                            args.max_position_embeddings,
                                            args.hidden_dropout,
                                            self.init_method,
                                            self.num_tokentypes,
                                            tied_weight_attr='word_embeddings_weight'))
        else:
            self.specs.append(LayerSpec(EmbeddingPipe,
                                        self.hidden_size,
                                        args.padded_vocab_size,
                                        args.max_position_embeddings,
                                        args.hidden_dropout,
                                        self.init_method,
                                        self.num_tokentypes))
            
        # NB: in inference, the attention mask always needs to be the *last* item in the args when being passed from 
        # one stage to the next, because deepspeed is hacks on top of hacks.
        #
        # outputs are now
        #           Train: (hidden_states, ((maybe) rotary_pos_emb), attention_mask)
        #           Inference: (hidden_states, layer_past, ((maybe) rotary_pos_emb), attention_mask)
        # 
        # data format change for hidden_states to avoid explicit tranposes : [b s h] --> [s b h]

        if self._inference:
            # we need to add a container to cache `presents` from each layer's forward pass
            # inputs/outputs are now (hidden_states, layer_past, presents, attention_mask)
            self.specs.append(lambda x: (x[0].transpose(0, 1).contiguous(), x[1], torch.Tensor(), *x[2:]))
        else:
            self.specs.append(lambda x: (x[0].transpose(0, 1).contiguous(), *x[1:]))
            
        # Transformer layers
        for x in range(args.num_layers):
            if args.sparsity == 'none':
                sparse = False
            elif args.sparsity == 'all':
                sparse = True
            elif args.sparsity == 'interspersed':
                sparse = not x % 2 == 0
            self.specs.append(
                LayerSpec(ParallelTransformerLayerPipe,
                          attention_mask_func=gpt2_attention_mask_func,
                          init_method=self.init_method,
                          output_layer_init_method=self.output_layer_init_method,
                          layer_number=x,
                          sparse=sparse,
                          rpe=rpe_emb if args.pos_emb == 'rpe' else None,
                          get_key_value=self.get_key_value,
                          rotary=args.pos_emb == 'rotary'))
                          
        if self._inference:
            # we can get rid of the mask / pasts / (?rotary_pos_emb) now
            # from (hidden_states, layer_past, presents, (maybe rotary_pos_emb), attention_mask)
            # to (hidden_states^T, presents)
            self.specs.append(lambda x: (x[0].transpose(0, 1).contiguous(), x[2]))
        else:
            # Undo data format change and drop mask
            self.specs.append(lambda x: x[0].transpose(0, 1).contiguous())

        # Final layernorm after transformer layers
        if args.norm == "rmsnorm":
            norm = RMSNorm
            eps = args.rms_norm_epsilon
        elif args.norm == "layernorm":
            eps = args.layernorm_epsilon
            norm = LayerNorm
        elif args.norm == "scalenorm":
            eps = args.scalenorm_epsilon
            norm = ScaleNorm

        # NormPipe is a helper class to pass presents through to the output when doing inference
        self.specs.append(
            LayerSpec(NormPipe,
                      norm,
                      args.hidden_size,
                      eps=eps))

        # outputs are now
        #           Train: hidden_states
        #           Inference: (hidden_states, presents)

        # XXX forward_method_parallel_output is assumed to be None, but we're not in a
        # fwd method to assert

        def _logits_helper(embedding, lm_output):
            """Just a wrapper to massage inputs/outputs from pipeline. """
            if self._inference and len(lm_output) == 2:
                hidden_states, presents = lm_output
                output = parallel_lm_logits(
                    hidden_states,
                    embedding.word_embeddings_weight,
                    self.parallel_output)
                return hidden_states, presents
            else:
                return parallel_lm_logits(
                    lm_output,
                    embedding.word_embeddings_weight,
                    self.parallel_output)

        if weight_tying:
            self.specs.append(
                TiedLayerSpec('embed',
                              EmbeddingPipe,
                              self.hidden_size,
                              args.padded_vocab_size,
                              args.max_position_embeddings,
                              args.hidden_dropout,
                              self.init_method,
                              self.num_tokentypes,
                              forward_fn=_logits_helper,
                              tied_weight_attr='word_embeddings_weight')
            )
        else:
            # TODO: not sure whether to use RowParallelLinear's default scatter to mp region here, or copy, which is
            # the default of parallel_lm_logits. Should investigate benefits of both
            self.specs.append(
                LayerSpec(
                    RowParallelLinearPipe,
                    args.hidden_size,
                    args.padded_vocab_size,
                    bias=False,
                    input_is_parallel=False,
                    parallel_output=self.parallel_output,
                    skip_bias_add=False
                )
            )
        # so output in training should just be logits
        # in inference it will be (logits, presents) (assuming get_key_value) is true
<|MERGE_RESOLUTION|>--- conflicted
+++ resolved
@@ -95,15 +95,8 @@
             attention_mask_func=gpt2_attention_mask_func,
             num_tokentypes=num_tokentypes,
             init_method=init_method_normal(args.init_method_std),
-<<<<<<< HEAD
-            scaled_init_method=scaled_init_method_normal(args.init_method_std,args.num_layers))
+            scaled_init_method=scaled_init_method_normal(args.init_method_std, args.num_layers)
         deepspeed.zero.register_external_parameter(self,self.language_model.embedding.word_embeddings.weight)
-=======
-            scaled_init_method=scaled_init_method_normal(args.init_method_std,
-                                                         args.num_layers),
-            get_key_value=self.get_key_value)
-
->>>>>>> 6fe081ec
 
     def forward(self, input_ids, position_ids, attention_mask, 
                 layer_past=None, tokentype_ids=None, forward_method_parallel_output=None, labels=None):
@@ -113,15 +106,11 @@
                                         position_ids,
                                         attention_mask,
                                         tokentype_ids=tokentype_ids,
-<<<<<<< HEAD
                                         layer_past=layer_past,
                                         get_key_value=get_key_value)
-        if get_key_value:
-=======
                                         layer_past=layer_past)
 
         if self.get_key_value:
->>>>>>> 6fe081ec
             lm_output, presents = lm_output
 
         # Output.
